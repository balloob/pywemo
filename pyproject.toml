[tool.poetry]
name = "pywemo"
version = "0.5.6"
description = "Lightweight Python module to discover and control WeMo devices"
authors = ["Greg Dowling <mail@gregdowling.com>"]
license = "MIT"

readme = 'README.rst'

repository = "https://github.com/pavoni/pywemo"
homepage = "https://github.com/pavoni/pywemo"

keywords = ['wemo', 'api']

[tool.poetry.dependencies]
python = "^3.7 || ^3.9"
ifaddr = ">=0.1.0"
requests = ">=2.0"
six = ">=1.10.0"
<<<<<<< HEAD
rstcheck = "^3.3.1"
lxml = "^4.6"
=======
>>>>>>> 96e91272

[tool.poetry.dev-dependencies]
flake8-docstrings = ">=1.3.0"
flake8 = ">=3.6.0"
mypy = ">=0.650"
pydocstyle = "3.0.0"
pylint = "2.6.0"
pytest = "5.2.1"
black = "20.8b1"
isort = "^5.6.4"
<<<<<<< HEAD
generateDS = "2.37.10"
=======
rstcheck = "^3.3.1"
>>>>>>> 96e91272

[build-system]
requires = ["poetry>=0.12"]
build-backend = "poetry.masonry.api"

[tool.black]
line-length = 79
skip-string-normalization = true
target-version = ['py37', 'py38']
include = '\.pyi?$'
exclude = '''
(
  /(
      \.eggs         # exclude a few common directories in the
    | \.git          # root of the project
    | \.hg
    | \.mypy_cache
    | \.tox
    | \.venv
    | \venv
    | _build
    | buck-out
    | build
    | dist
  )/
  | pywemo/ouimeaux_device/api/xsd
)
'''

[tool.isort]
profile = "black"
src_paths = ["pywemo", "tests"]
skip_glob = "*/xsd/*"<|MERGE_RESOLUTION|>--- conflicted
+++ resolved
@@ -17,11 +17,7 @@
 ifaddr = ">=0.1.0"
 requests = ">=2.0"
 six = ">=1.10.0"
-<<<<<<< HEAD
-rstcheck = "^3.3.1"
 lxml = "^4.6"
-=======
->>>>>>> 96e91272
 
 [tool.poetry.dev-dependencies]
 flake8-docstrings = ">=1.3.0"
@@ -32,11 +28,8 @@
 pytest = "5.2.1"
 black = "20.8b1"
 isort = "^5.6.4"
-<<<<<<< HEAD
 generateDS = "2.37.10"
-=======
 rstcheck = "^3.3.1"
->>>>>>> 96e91272
 
 [build-system]
 requires = ["poetry>=0.12"]
